--- conflicted
+++ resolved
@@ -74,8 +74,6 @@
 		cache[dir] = &Ledger{db: store, dir: dir}
 	}
 	return cache[dir]
-<<<<<<< HEAD
-=======
 }
 
 //CloseLedger force release all ledger instance
@@ -89,7 +87,6 @@
 		}
 		delete(cache, k)
 	}
->>>>>>> e7d26851
 }
 
 func (l *Ledger) Close() error {
